--- conflicted
+++ resolved
@@ -667,7 +667,6 @@
         random.shuffle(move_candidates)
         if len(move_candidates) > 0:
             return (0, move_candidates[0])
-<<<<<<< HEAD
         else:
             return (0, None)
     
@@ -683,7 +682,6 @@
         (score, move) = self.alpha_beta(origin, depth, alpha, beta , maximizingPlayer)
 
         return (score, move)
-
         
         
     def alpha_beta(self, node:Game ,depth:int, alpha:int, beta:int, maximizingPlayer:bool) -> Tuple[int,CoordPair]:
@@ -710,49 +708,6 @@
                     break                
             return value_bestmove
         else:
-=======
-        else:
-            return (0, None)
-    
-  
-    def alpha_beta_move(self) -> Tuple[int, CoordPair | None]:
-        """Alpha beta move"""
-        origin = self        
-        depth = self.options.max_depth        
-        alpha = MIN_HEURISTIC_SCORE
-        beta = MAX_HEURISTIC_SCORE
-        maximizingPlayer = origin.next_player==Player.Attacker
-        
-        (score, move) = self.alpha_beta(origin, depth, alpha, beta , maximizingPlayer)
-
-        return (score, move)
-        
-        
-    def alpha_beta(self, node:Game ,depth:int, alpha:int, beta:int, maximizingPlayer:bool) -> Tuple[int,CoordPair]:
-
-        #If node has_winner it's an end node
-        if depth==0 or node.is_finished():
-            return (e(node),None)
-              
-        if maximizingPlayer:
-
-            value_bestmove = (MIN_HEURISTIC_SCORE,None)
-            
-            for (child,move) in node.get_children():                
-                #store the alpha_beta evaluation value
-                (alpha_beta_result,_) = self.alpha_beta(child, depth-1,alpha, beta, False)
-
-                #update value with max(alpha_beta_result,value_bestmove[0]) and best move
-                if(alpha_beta_result > value_bestmove[0]):
-                    value_bestmove = (alpha_beta_result,move)                    
-                #update alpha with max(value_bestmove[0],alpha)    
-                if(value_bestmove[0] > alpha):
-                    alpha = value_bestmove[0]
-                if beta <= alpha: #TODO we might can break if there is timeout
-                    break                
-            return value_bestmove
-        else:
->>>>>>> fe62bf4c
             value_bestmove = (MAX_HEURISTIC_SCORE,None)
 
             for (child,move) in node.get_children():
@@ -769,7 +724,6 @@
                     break
             return value_bestmove
     
-<<<<<<< HEAD
     def minimax(self,game:Game, depth:int, maximizing_player:bool)->Tuple[int,CoordPair]:
         '''minmax algorithm'''                
         if depth == 0 or game.is_finished():
@@ -810,8 +764,6 @@
         (score,best_move) = self.minimax(self, depth ,maximizing_player)
         
         return (score,best_move)
-=======
->>>>>>> fe62bf4c
 
     def suggest_move(self) -> CoordPair | None:
         """Suggest the next move using minimax alpha beta."""
@@ -820,16 +772,9 @@
         if self.options.alpha_beta:            
             (score, move) = self.alpha_beta_move()
         #minimax
-<<<<<<< HEAD
         else:
             (score, move) = self.minimax_move()
-        print(move)
-=======
-        else:            
-            (score, move) = self.random_move()
-
         #print(move)
->>>>>>> fe62bf4c
         elapsed_seconds = (datetime.now() - start_time).total_seconds()
         self.stats.total_seconds += elapsed_seconds
 
@@ -933,13 +878,8 @@
         options.broker = args.broker    
     if args.heuristic is not None:
         options.heuristic = args.heuristic
-<<<<<<< HEAD
-
-
-=======
-
-
->>>>>>> fe62bf4c
+
+
     if args.alpha_beta is not None:
         alpha_beta_str = args.alpha_beta
         if alpha_beta_str.lower() in ('true', 't'):
